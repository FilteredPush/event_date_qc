--- conflicted
+++ resolved
@@ -16,20 +16,6 @@
  */
 package org.filteredpush.qc.date;
 
-<<<<<<< HEAD
-import java.util.HashMap;
-import java.util.Map;
-
-import org.apache.commons.logging.Log;
-import org.apache.commons.logging.LogFactory;
-import org.datakurator.ffdq.annotations.*;
-import org.datakurator.ffdq.api.DQResponse;
-import org.datakurator.ffdq.model.report.ResultState;
-import org.datakurator.ffdq.api.result.AmendmentValue;
-import org.datakurator.ffdq.api.result.CompletenessValue;
-import org.datakurator.ffdq.api.result.ComplianceValue;
-import org.datakurator.ffdq.api.result.NumericalValue;
-=======
 import org.apache.commons.logging.Log;
 import org.apache.commons.logging.LogFactory;
 import org.datakurator.ffdq.annotations.*;
@@ -37,7 +23,6 @@
 import org.datakurator.ffdq.api.EnumDQResultState;
 import org.datakurator.ffdq.api.EnumDQValidationResult;
 import org.datakurator.ffdq.api.EnumDQAmendmentResultState;
->>>>>>> 10fe9b56
 import org.joda.time.Interval;
 import org.joda.time.LocalDateTime;
 
@@ -47,31 +32,6 @@
  * 
  *  Provides support for the following draft TDWG DQIG TG2 validations and amendments.  
  *  
-<<<<<<< HEAD
- *  DAY_MONTH_TRANSPOSED  dayMonthTransposition(@ActedUpon(value="dwc:month") String month, @ActedUpon(value="dwc:day") String day) 
- *  DAY_MONTH_YEAR_FILLED_IN
- *  EVENTDATE_FILLED_IN_FROM_VERBATIM extractDateFromVerbatim(@DQParam("dwc:eventDate") String eventDate, @Consulted(value = "dwc:verbatimEventDate") String verbatimEventDate)
- *  START_ENDDAYOFYEAR_FILLED_IN
- *
- *  EVENT_DATE_DURATION_SECONDS  measureDurationSeconds(@DQParam("dwc:eventDate") String eventDate)
- *  DAY_IS_FIRST_OF_CENTURY
- *  DAY_IS_FIRST_OF_YEAR
- *  
- *  DAY_IN_RANGE  isDayInRange(@DQParam("dwc:day") String day)   
- *  MONTH_IN_RANGE  isMonthInRange(@DQParam("dwc:month") String month) 
- *  DAY_POSSIBLE_FOR_MONTH_YEAR  isDayPossibleForMonthYear(@Consulted(value="dwc:year") String year, @Consulted(value="dwc:month") String month, @ActedUpon(value="dwc:day") String day) 
- *  EVENTDATE_CONSISTENT_WITH_DAY_MONTH_YEAR  
- *  EVENTDATE_IN_PAST
- *  EVENTDATE_PRECISON_MONTH_OR_BETTER 
- *  EVENTDATE_PRECISON_YEAR_OR_BETTER isEventDateYearOrLess(@ActedUpon(value="dwc:eventDate") String eventDate) 
- *                               also isEventDateJulianYearOrLess(@ActedUpon(value="dwc:eventDate") String eventDate) 
- *  STARTDATE_CONSISTENT_WITH_ENDDATE
- *  YEAR_PROVIDED
- *  EVENTDATE_CONSISTENT_WITH_ATOMIC_PARTS isConsistent(String eventDate, String startDayOfYear, String endDayOfYear, String year, String month, String day)
- *  
- *  Also provides (intended to prepare upstream data for Darwin Core: 
- *  UPSTREAM_EVENTDATE_FILLED_IN_FROM_START_END  extractDateFromStartEnd(@DQParam("dwc:eventDate") String eventDate, @Consulted(value = "startDate") String startDate, @Consulted(value="endDate") String endDate) 
-=======
  * TG2-VALIDATION_EVENTDATE_EMPTY  f51e15a6-a67d-4729-9c28-3766299d2985
  * TG2-VALIDATION_YEAR_EMPTY  c09ecbf9-34e3-4f3e-b74a-8796af15e59f
  * TG2-AMENDMENT_EVENTDATE_FROM_VERBATIM  
@@ -117,36 +77,23 @@
  *    Provides(value="urn:uuid:baf2a90b-af45-4f1a-839f-47126743a48a")
  *    Amendment( label = "AMENDMENT_YEAR_STANDARDIZED", description="The value of dwc:year was interpreted to be a number between a designated minimum value and the current year, inclusive")
  *
->>>>>>> 10fe9b56
  * 
  * @author mole
  *
  */
-<<<<<<< HEAD
-@DQClass("b844059f-87cf-4c31-b4d7-9a52003eef84")
-=======
 @Mechanism(
 		value = "urn:uuid:b844059f-87cf-4c31-b4d7-9a52003eef84",
 		label = "Kurator: Date Validator - DwCEventDQ")
->>>>>>> 10fe9b56
 public class DwCEventDQ {
 	
 	private static final Log logger = LogFactory.getLog(DwCEventDQ.class);
 	
 	/**
 	 * Measure the duration of an event date in seconds.
-	 *
-	 * Provides: EVENT_DATE_DURATION_SECONDS
 	 * 
 	 * @param eventDate to measure duration in seconds
 	 * @return EventDQMeasurement object, which if state is COMPLETE has a value of type Long.
 	 */
-<<<<<<< HEAD
-	@DQProvides("b0753f69-08c1-45f5-a5ca-48d24e76d813")
-	public static DQResponse<NumericalValue> measureDurationSeconds(@DQParam("dwc:eventDate") final String eventDate) {
-		DQResponse<NumericalValue> result = new DQResponse<>();
-
-=======
     //@Provides(value = "EVENT_DATE_DURATION_SECONDS")
     @Provides(value="urn:uuid:b0753f69-08c1-45f5-a5ca-48d24e76d813")
     @Measure(dimension = Dimension.PRECISION, label = "MEASURE_EVENT_RANGEINSECONDS", description="Report on the length of the period expressed in the dwc:Event")
@@ -155,48 +102,23 @@
 	
 	public static EventDQMeasurement<Long> measureDurationSeconds(@ActedUpon(value = "dwc:eventDate") String eventDate) {
 		EventDQMeasurement<Long> result = new EventDQMeasurement<Long>();
->>>>>>> 10fe9b56
     	if (DateUtils.isEmpty(eventDate)) {
     		result.addComment("No value provided for eventDate.");
-    		result.setResultState(ResultState.INTERNAL_PREREQUISITES_NOT_MET);
+    		result.setResultState(EnumDQResultState.INTERNAL_PREREQUISITES_NOT_MET);
     	} else { 
     		try { 
     			long seconds = DateUtils.measureDurationSeconds(eventDate);
-    			result.setValue(new NumericalValue(seconds));
-    			result.setResultState(ResultState.RUN_HAS_RESULT);
+    			result.setValue(new Long(seconds));
+    			result.setResultState(EnumDQResultState.RUN_HAS_RESULT);
     		} catch (Exception e) { 
     			logger.debug(e.getMessage());
-    			result.setResultState(ResultState.INTERNAL_PREREQUISITES_NOT_MET);
+    			result.setResultState(EnumDQResultState.INTERNAL_PREREQUISITES_NOT_MET);
     			result.addComment(e.getMessage());
     		}
     	}
-
     	return result;
 	}
 
-<<<<<<< HEAD
-	/**
-	 * Measure the completeness of an event date.
-	 *
-	 * Provides: EVENT_DATE_COMPLETENESS
-	 *
-	 * @param eventDate to check if empty
-	 * @return EventDQMeasurement object, which if state is COMPLETE has a value of type Long.
-	 */
-	@DQProvides(value = "0a59e03f-ebb5-4df3-a802-2e444de525b5")
-
-	public static DQResponse<CompletenessValue> measureCompleteness(@DQParam("dwc:eventDate") final String eventDate) {
-		DQResponse<CompletenessValue> result = new DQResponse<>();
-
-		if (!DateUtils.isEmpty(eventDate)) {
-			result.addComment("Value provided for eventDate.");
-			result.setValue(CompletenessValue.COMPLETE);
-			result.setResultState(ResultState.RUN_HAS_RESULT);
-		} else {
-			result.addComment("No value provided for eventDate.");
-			result.setValue(CompletenessValue.NOT_COMPLETE);
-			result.setResultState(ResultState.RUN_HAS_RESULT);
-=======
 	//@Provides(value = "EVENT_DATE_COMPLETENESS")
 	@Provides(value = "urn:uuid:0a59e03f-ebb5-4df3-a802-2e444de525b5")
 	@Measure(dimension = Dimension.COMPLETENESS, label = "Event Date Completeness", description = "Measure the completeness of an event date.")
@@ -211,7 +133,6 @@
 			result.addComment("Some value provided for eventDate.");
 			result.setValue(EnumDQMeasurementResult.COMPLETE);
 			result.setResultState(EnumDQResultState.RUN_HAS_RESULT);
->>>>>>> 10fe9b56
 		}
 
 		return result;
@@ -277,46 +198,6 @@
      * @return an implementation of DQAmendmentResponse, with a value containing a key for dwc:eventDate and a
      *    resultState is CHANGED if a new value is proposed.
      */
-<<<<<<< HEAD
-	@DQProvides("da63f836-1fc6-4e96-a612-fa76678cfd6a")
-    public static DQResponse<ComplianceValue> eventDateConsistentWithVerbatim(@DQParam(value = "dwc:eventDate") String eventDate, @DQParam(value = "dwc:verbatimEventDate") String verbatimEventDate) {
-		DQResponse<ComplianceValue> result = new DQResponse<>();
-
-    	if (!DateUtils.isEmpty(eventDate) && !DateUtils.isEmpty(verbatimEventDate)) {
-		    EventResult extractResponse = DateUtils.extractDateFromVerbatimER(verbatimEventDate);
-		    if (!extractResponse.getResultState().equals(EventResult.EventQCResultState.NOT_RUN) && 
-		    		(extractResponse.getResultState().equals(EventResult.EventQCResultState.RANGE) || 
-		    	      extractResponse.getResultState().equals(EventResult.EventQCResultState.DATE) ||
-		    	      extractResponse.getResultState().equals(EventResult.EventQCResultState.AMBIGUOUS) ||
-		    	      extractResponse.getResultState().equals(EventResult.EventQCResultState.SUSPECT)
-		    	     ) 
-		    	) 
-		    { 
-		    	if (DateUtils.eventsAreSameInterval(eventDate, extractResponse.getResult())) {
-					result.setValue(ComplianceValue.COMPLIANT);
-					result.setResultState(ResultState.RUN_HAS_RESULT);
-    				result.addComment("Provided value for eventDate '" + eventDate + "' represents the same range as verbatimEventDate '"+verbatimEventDate+"'.");
-		    	} else {
-					result.setValue(ComplianceValue.NOT_COMPLIANT);
-					result.setResultState(ResultState.RUN_HAS_RESULT);
-    				result.addComment("Provided value for eventDate '" + eventDate + "' does not represent the same range as verbatimEventDate '"+verbatimEventDate+"'.");
-		    	}
-		    } else { 
-		        result.setResultState(ResultState.INTERNAL_PREREQUISITES_NOT_MET);
-		        result.addComment("Unable to extract a date from verbatimEventDate: " + verbatimEventDate);
-		    }    		
-    	} else {
-    		if (DateUtils.isEmpty(eventDate)) { 
-    		    result.setResultState(ResultState.INTERNAL_PREREQUISITES_NOT_MET);
-    		    result.addComment("eventDate does not contains a value.");
-    		}   			
-    		if (DateUtils.isEmpty(verbatimEventDate)) { 
-    		    result.setResultState(ResultState.INTERNAL_PREREQUISITES_NOT_MET);
-    		    result.addComment("verbatimEventDate does not contains a value.");
-    		}   			
-    	}
-=======
->>>>>>> 10fe9b56
 
 	@Provides("urn:uuid:da63f836-1fc6-4e96-a612-fa76678cfd6a")
 
@@ -346,11 +227,6 @@
     /**
      * If a dwc:eventDate is empty and the verbatimEventDate is not empty, try to populate the 
      * eventDate from the verbatim value.
-<<<<<<< HEAD
-     *
-	 * Provides: EVENTDATE_FILLED_IN_FROM_VERBATIM
-	 *
-=======
      * 
      * TG2-AMENDMENT_EVENTDATE_FROM_VERBATIM  
      * 
@@ -359,19 +235,12 @@
      * @see eventDateFromYearStartEndDay
      * @see eventDateFromYearMonthDay
      * 
->>>>>>> 10fe9b56
      * @param eventDate to check for emptyness
      * @param verbatimEventDate to try to replace a non-empty event date.
      * @return an implementation of DQAmendmentResponse, with a value containing a key for dwc:eventDate and a
      *    resultState is CHANGED if a new value is proposed.
      *    
      */
-<<<<<<< HEAD
-	@DQProvides("6d0a0c10-5e4a-4759-b448-88932f399812")
-    public static DQResponse<AmendmentValue> extractDateFromVerbatim(@DQParam("dwc:eventDate") String eventDate, @DQParam("dwc:verbatimEventDate") String verbatimEventDate) {
-		DQResponse<AmendmentValue> result = new DQResponse<>();
-
-=======
     //@Provides(value = "EVENTDATE_FILLED_IN_FROM_VERBATIM")
     @Provides(value="urn:uuid:6d0a0c10-5e4a-4759-b448-88932f399812")
     @Amendment( label = "AMENDMENT_EVENTDATE_FROM_VERBATIM", description="The value of dwc:eventDate was interpreted from dwc:verbatimEventDate")
@@ -380,7 +249,6 @@
 	//		"based on value from dwc:verbatimEventDate")
     public static EventDQAmendment extractDateFromVerbatim(@ActedUpon(value = "dwc:eventDate") String eventDate, @Consulted(value = "dwc:verbatimEventDate") String verbatimEventDate) {
     	EventDQAmendment result = new EventDQAmendment();
->>>>>>> 10fe9b56
     	if (DateUtils.isEmpty(eventDate)) { 
     		if (!DateUtils.isEmpty(verbatimEventDate)) { 
     		    EventResult extractResponse = DateUtils.extractDateFromVerbatimER(verbatimEventDate);
@@ -391,32 +259,28 @@
     		    	      extractResponse.getResultState().equals(EventResult.EventQCResultState.SUSPECT)
     		    	     ) 
     		    	) 
-    		    {
-					Map<String, String> extractedValues = new HashMap<>();
-					extractedValues.put("dwc:eventDate", extractResponse.getResult());
-
-					result.setValue(new AmendmentValue(extractedValues));
-
+    		    { 
+    		        result.addResult("dwc:eventDate", extractResponse.getResult());
     		        if (extractResponse.getResultState().equals(EventResult.EventQCResultState.AMBIGUOUS)) {
-    		        	result.setResultState(ResultState.AMBIGUOUS);
+    		        	result.setResultState(EnumDQAmendmentResultState.AMBIGUOUS);
     		        	result.addComment(extractResponse.getComment());
     		        } else { 
     		        	if (extractResponse.getResultState().equals(EventResult.EventQCResultState.SUSPECT)) {
     		        		result.addComment("Interpretation of verbatimEventDate [" + verbatimEventDate + "] is suspect.");
     		        		result.addComment(extractResponse.getComment());
     		        	}
-    		        	result.setResultState(ResultState.CHANGED);
+    		        	result.setResultState(EnumDQAmendmentResultState.CHANGED);
     		        }
     		    } else { 
-    		        result.setResultState(ResultState.INTERNAL_PREREQUISITES_NOT_MET);
+    		        result.setResultState(EnumDQAmendmentResultState.INTERNAL_PREREQUISITES_NOT_MET);
     		        result.addComment("Unable to extract a date from " + verbatimEventDate);
     		    }
     		} else { 
-    		    result.setResultState(ResultState.INTERNAL_PREREQUISITES_NOT_MET);
+    		    result.setResultState(EnumDQAmendmentResultState.INTERNAL_PREREQUISITES_NOT_MET);
     		    result.addComment("verbatimEventDate does not contains a value.");
     		}
     	} else { 
-    		result.setResultState(ResultState.NO_CHANGE);
+    		result.setResultState(EnumDQAmendmentResultState.NO_CHANGE);
     		result.addComment("eventDate contains a value, not changing.");
     	}
     	return result;
@@ -437,18 +301,6 @@
      * @return an implementation of DQAmendmentResponse, with a value containing a key for dwc:eventDate and a
      *    resultState is CHANGED if a new value is proposed.
      */
-<<<<<<< HEAD
-    @DQProvides("8cdd4f44-e7ed-4484-a1b8-4e6407a491e2")
-    public static DQResponse<AmendmentValue> extractDateFromParts(@DQParam("dwc:eventDate") String eventDate,
-    		 @DQParam("dwc:verbatimEventDate") String verbatimEventDate,
-    		 @DQParam("dwc:startDayOfYear") String startDayOfYear,
-    		 @DQParam("dwc:endDayOfYear") String endDayOfYear,
-    		 @DQParam("dwc:year") String year,
-    		 @DQParam("dwc:month") String month,
-    		 @DQParam("dwc:day") String day) {
-		DQResponse<AmendmentValue> result = new DQResponse<>();
-
-=======
     //Provides urn:uuid:6d0a0c10-5e4a-4759-b448-88932f399812 and eb0a44fa-241c-4d64-98df-ad4aa837307b and 3892f432-ddd0-4a0a-b713-f2e2ecbd879d
     @Provides(value = "urn:uuid:016c6ee6-c528-4435-87ce-1a9dec9c7ae2")
 	@Amendment(label = "Event Date From Parts", description = "Try to populate the event date from the verbatim and other atomic parts (day, month, year, etc).")
@@ -463,7 +315,6 @@
     		 @Consulted(value = "dwc:day") String day
     		 ) {
     	EventDQAmendment result = new EventDQAmendment();
->>>>>>> 10fe9b56
     	if (DateUtils.isEmpty(eventDate)) { 
     		if (!DateUtils.isEmpty(verbatimEventDate)) { 
     		    String createdDate = DateUtils.createEventDateFromParts(verbatimEventDate, startDayOfYear, endDayOfYear, year, month, day);
@@ -475,60 +326,51 @@
     		    	      extractResponse.getResultState().equals(EventResult.EventQCResultState.SUSPECT)
     		    	     ) 
     		    	) 
-    		    {
-					Map<String, String> extractedValues = new HashMap<>();
-					extractedValues.put("dwc:eventDate", extractResponse.getResult());
-
-					result.setValue(new AmendmentValue(extractedValues));
-
+    		    { 
+    		        result.addResult("dwc:eventDate", extractResponse.getResult());
     		        if (extractResponse.getResultState().equals(EventResult.EventQCResultState.AMBIGUOUS)) {
-    		        	result.setResultState(ResultState.AMBIGUOUS);
+    		        	result.setResultState(EnumDQAmendmentResultState.AMBIGUOUS);
     		        	result.addComment(extractResponse.getComment());
     		        } else { 
     		        	if (extractResponse.getResultState().equals(EventResult.EventQCResultState.SUSPECT)) {
     		        		result.addComment("Interpretation of verbatimEventDate [" + verbatimEventDate + "] is suspect.");
     		        		result.addComment(extractResponse.getComment());
     		        	}
-    		        	result.setResultState(ResultState.CHANGED);
+    		        	result.setResultState(EnumDQAmendmentResultState.CHANGED);
     		        }
     		    } else { 
-    		        result.setResultState(ResultState.INTERNAL_PREREQUISITES_NOT_MET);
+    		        result.setResultState(EnumDQAmendmentResultState.INTERNAL_PREREQUISITES_NOT_MET);
     		        result.addComment("Unable to extract a date from " + verbatimEventDate);
     		    }
     		} else { 
-    		    result.setResultState(ResultState.INTERNAL_PREREQUISITES_NOT_MET);
+    		    result.setResultState(EnumDQAmendmentResultState.INTERNAL_PREREQUISITES_NOT_MET);
     		    result.addComment("verbatimEventDate does not contains a value.");
     		}
     	} else { 
-    		result.setResultState(ResultState.NO_CHANGE);
+    		result.setResultState(EnumDQAmendmentResultState.NO_CHANGE);
     		result.addComment("eventDate contains a value, not changing.");
     	}
     	return result;
     }
 
-	/**
-	 * 	Provides : UPSTREAM_EVENTDATE_FILLED_IN_FROM_START_END
-	 */
-	@DQProvides("e4ddf9bc-cd10-46cc-b307-d6c7233a240a")
-    public static DQResponse<AmendmentValue> extractDateFromStartEnd(@DQParam("dwc:eventDate") String eventDate,
-														   @DQParam("dwc:startDate") String startDate,
-														   @DQParam("dwc:endDate") String endDate) {
-		DQResponse<AmendmentValue> result = new DQResponse<>();
-
+    //@Provides(value = "UPSTREAM_EVENTDATE_FILLED_IN_FROM_START_END")
+	@Provides(value = "urn:uuid:e4ddf9bc-cd10-46cc-b307-d6c7233a240a")
+	@Amendment(label = "Event Date From non-Darwin Core start/end", description = "Try to populate the event date from non-Darwin Core start date and end date terms.")
+	@Specification(value = "If a dwc:eventDate is empty and an event date can be inferred from start date and end date, fill in dwc:eventDate " +
+			"based on the values in the start and end dates.  Will not propose a change if dwc:eventDate contains a value.")
+    public static EventDQAmendment extractDateFromStartEnd(@ActedUpon(value = "dwc:eventDate") String eventDate, @Consulted(value = "dwc:startDate") String startDate, @Consulted(value="dwc:endDate") String endDate) {
+    	EventDQAmendment result = new EventDQAmendment();
     	if (DateUtils.isEmpty(eventDate)) { 
     		String response = DateUtils.createEventDateFromStartEnd(startDate, endDate);
     		if (DateUtils.isEmpty(response)) { 
-    		    result.setResultState(ResultState.INTERNAL_PREREQUISITES_NOT_MET);
+    		    result.setResultState(EnumDQAmendmentResultState.INTERNAL_PREREQUISITES_NOT_MET);
     		    result.addComment("Unable to extract a date from " + startDate + " and " + endDate);
-    		} else {
-    			Map<String, String> extractedValues = new HashMap<>();
-				extractedValues.put("dwc:eventDate", response);
-
-				result.setValue(new AmendmentValue(extractedValues));
-    		    result.setResultState(ResultState.CHANGED);
+    		} else { 
+    		    result.addResult("dwc:eventDate", response);
+    		    result.setResultState(EnumDQAmendmentResultState.CHANGED);
     		}
     	} else { 
-    		result.setResultState(ResultState.NO_CHANGE);
+    		result.setResultState(EnumDQAmendmentResultState.NO_CHANGE);
     		result.addComment("eventDate contains a value, not changing.");
     	}
     	return result;
@@ -538,40 +380,14 @@
     /**
      * Test to see whether a provided dwc:eventDate is a validly formated ISO date.
      * 
-<<<<<<< HEAD
-     * Provides: MODIFIED_DATE_INVALID/MODIFIED_DATE_VALID
-=======
      * Provides: EventDateValid
      * TODO: needs clarification in the standard test suite, this may or may not be:  
      * ??  TG2-VALIDATION_EVENTDATE_NOTSTANDARD 4f2bf8fd-fc5c-493f-a44c-e7b16153c803
->>>>>>> 10fe9b56
      * 
      * @param eventdate  a string to test
      * @return COMPLIANT if modified is a validly formated ISO date/time with a duration of less than one day, NOT_COMPLIANT if
      *     not an ISO date/time or a range of days, INTERNAL_PREREQUSISITES_NOT_MET if modified is empty.
      */
-<<<<<<< HEAD
-    @DQProvides("62a9c256-43e4-41ee-8938-d2d2e99479ef")
-    public static DQResponse<ComplianceValue> isModifiedDateValid(@DQParam("dcterms:modified") String modified) {
-		DQResponse<ComplianceValue> result = new DQResponse<>();
-
-    	if (DateUtils.isEmpty(modified)) {
-    		result.addComment("No value provided for dcterms:modified.");
-    		result.setResultState(ResultState.INTERNAL_PREREQUISITES_NOT_MET);
-    	} else { 
-    		try { 
-    	        if (DateUtils.eventDateValid(modified) && DateUtils.specificToDay(modified)) {
-    				result.setValue(ComplianceValue.COMPLIANT);
-    				result.addComment("Provided value for dcterms:modified '" + modified + "' is formated as an ISO date tha can be parsed to an explicit date/time ");
-    			} else { 
-    	            if (!DateUtils.eventDateValid(modified)) { 
-    				    result.setValue(ComplianceValue.NOT_COMPLIANT);
-    				    result.addComment("Provided value for dcterms:modified '" + modified + "' is not a validly formatted ISO date .");
-                    } else { 
-    				    result.setValue(ComplianceValue.NOT_COMPLIANT);
-    				    result.addComment("Provided value for dcterms:modified '" + modified + "' is a validly formatted ISO date, but has a duration of more than one day, modified is expected to be an explicit date/time.");
-                    }
-=======
     //@Provides(value = "urn:uuid:f413594a-df57-41ea-a187-b8c6c6379b45")  // VALIDATION_EVENT_DATE_EXISTS
     @Provides(value="urn:uuid:4f2bf8fd-fc5c-493f-a44c-e7b16153c803")
     @Validation( label = "VALIDATION_EVENTDATE_NOTSTANDARD", description="The value of dwc:eventDate is a correctly formatted ISO 8601:2004(E) date")
@@ -593,12 +409,11 @@
     			} else { 
     				result.setResult(EnumDQValidationResult.NOT_COMPLIANT);
     				result.addComment("Provided value for dwc:eventDate '" + eventdate + "' is not a validly formatted ISO date .");
->>>>>>> 10fe9b56
     			}
-    			result.setResultState(ResultState.RUN_HAS_RESULT);
+    			result.setResultState(EnumDQResultState.RUN_HAS_RESULT);
     		} catch (Exception e) { 
     			logger.debug(e.getMessage());
-    			result.setResultState(ResultState.INTERNAL_PREREQUISITES_NOT_MET);
+    			result.setResultState(EnumDQResultState.INTERNAL_PREREQUISITES_NOT_MET);
     			result.addComment(e.getMessage());
     		}
     	}
@@ -608,28 +423,16 @@
     /**
      * Given an event date, check to see if it is empty or contains a valid date value.  If it contains
      * a value that is not a valid date, propose a properly formatted eventDate as an amendment.
-<<<<<<< HEAD
-     *
-	 * Provides: EVENTDATE_FORMAT_CORRECTION
-	 *
-=======
      * 
      * TODO: Need to confirm GUID, EVENTDATE_FORMAT_CORRECTION and TG2-AMENDMENT_EVENTDATE_STANDARDIZED may be
      * the same thing with different guids.
      * 
      * TG2-AMENDMENT_EVENTDATE_STANDARDIZED  	718dfc3c-cb52-4fca-b8e2-0e722f375da7
      * 
->>>>>>> 10fe9b56
      * @param eventDate to check
      * @return an implementation of DQAmendmentResponse, with a value containing a key for dwc:eventDate and a
      *    resultState is CHANGED if a new value is proposed.
      */
-<<<<<<< HEAD
-	@DQProvides("134c7b4f-1261-41ec-acb5-69cd4bc8556f")
-    public static DQResponse<AmendmentValue> correctEventDateFormat(@DQParam("dwc:eventDate") String eventDate) {
-		DQResponse<AmendmentValue> result = new DQResponse<>();
-
-=======
     //@Provides(value = "EVENTDATE_FORMAT_CORRECTION")
 	//@Provides(value = "urn:uuid:134c7b4f-1261-41ec-acb5-69cd4bc8556f")
     @Provides(value="urn:uuid:718dfc3c-cb52-4fca-b8e2-0e722f375da7")
@@ -639,13 +442,12 @@
 	//		"value that is not a valid date, propose a properly formatted eventDate as an amendment.")
     public static EventDQAmendment correctEventDateFormat(@ActedUpon(value = "dwc:eventDate") String eventDate) {
     	EventDQAmendment result = new EventDQAmendment();
->>>>>>> 10fe9b56
     	if (DateUtils.eventDateValid(eventDate)) {
-    		result.setResultState(ResultState.NO_CHANGE);
+    		result.setResultState(EnumDQAmendmentResultState.NO_CHANGE);
     		result.addComment("eventDate contains a correctly formatted date, not changing.");
     	} else {
     		if (DateUtils.isEmpty(eventDate)) {
-    		    result.setResultState(ResultState.INTERNAL_PREREQUISITES_NOT_MET);
+    		    result.setResultState(EnumDQAmendmentResultState.INTERNAL_PREREQUISITES_NOT_MET);
     		    result.addComment("eventDate does not contains a value.");
     		} else { 
     		    EventResult extractResponse = DateUtils.extractDateFromVerbatimER(eventDate);
@@ -656,23 +458,20 @@
     		    	      extractResponse.getResultState().equals(EventResult.EventQCResultState.SUSPECT)
     		    	     ) 
     		    	) 
-    		    {
-    		    	Map<String, String> correctedValues = new HashMap<>();
-					correctedValues.put("dwc:eventDate", extractResponse.getResult());
-					result.setValue(new AmendmentValue(correctedValues));
-
+    		    { 
+    		        result.addResult("dwc:eventDate", extractResponse.getResult());
     		        if (extractResponse.getResultState().equals(EventResult.EventQCResultState.AMBIGUOUS)) {
-    		        	result.setResultState(ResultState.AMBIGUOUS);
+    		        	result.setResultState(EnumDQAmendmentResultState.AMBIGUOUS);
     		        	result.addComment(extractResponse.getComment());
     		        } else { 
     		        	if (extractResponse.getResultState().equals(EventResult.EventQCResultState.SUSPECT)) {
     		        		result.addComment("Interpretation of eventDate [" + eventDate + "] is suspect.");
     		        		result.addComment(extractResponse.getComment());
     		        	}
-    		        	result.setResultState(ResultState.CHANGED);
+    		        	result.setResultState(EnumDQAmendmentResultState.CHANGED);
     		        }
     		    } else { 
-    		        result.setResultState(ResultState.INTERNAL_PREREQUISITES_NOT_MET);
+    		        result.setResultState(EnumDQAmendmentResultState.INTERNAL_PREREQUISITES_NOT_MET);
     		        result.addComment("Unable to extract a date from " + eventDate);
     		    }
     		}
@@ -681,117 +480,6 @@
     }    
 
     /**
-<<<<<<< HEAD
-     * Given a dateModified, check to see if it is empty or contains a valid date value.  If it contains
-     * a value that is not a valid date, propose a properly formatted dateModified as an amendment.
-     * 
-     * @param modified dcterms:modified (date last modified) to check
-     * @return an implementation of DQAmendmentResponse, with a value containing a key for dwc:eventDate and a
-     *    resultState is CHANGED if a new value is proposed.
-     */
-    @DQProvides("367bf43f-9cb6-45b2-b45f-b8152f1d334a")
-    public static DQResponse<AmendmentValue> correctModifiedDateFormat(@DQParam("dcterms:modified") String modified) {
-		DQResponse<AmendmentValue> result = new DQResponse<>();
-
-        if (DateUtils.eventDateValid(modified)) {
-            result.setResultState(ResultState.NO_CHANGE);
-            result.addComment("dcterms:modified contains a correctly formatted date, not changing.");
-        } else {
-            if (DateUtils.isEmpty(modified)) {
-                result.setResultState(ResultState.INTERNAL_PREREQUISITES_NOT_MET);
-                result.addComment("dcterms:modified does not contains a value.");
-            } else {
-                EventResult extractResponse = DateUtils.extractDateFromVerbatimER(modified);
-                if (!extractResponse.getResultState().equals(EventResult.EventQCResultState.NOT_RUN) &&
-                        (extractResponse.getResultState().equals(EventResult.EventQCResultState.RANGE) ||
-                          extractResponse.getResultState().equals(EventResult.EventQCResultState.DATE) ||
-                          extractResponse.getResultState().equals(EventResult.EventQCResultState.AMBIGUOUS) ||
-                          extractResponse.getResultState().equals(EventResult.EventQCResultState.SUSPECT)
-                         )
-                    )
-                {
-                	Map<String, String> correctedValues = new HashMap<String, String>();
-                	correctedValues.put("dcterms:modified", extractResponse.getResult());
-
-					result.setValue(new AmendmentValue(correctedValues));
-
-                    if (extractResponse.getResultState().equals(EventResult.EventQCResultState.AMBIGUOUS)) {
-                        result.setResultState(ResultState.AMBIGUOUS);
-                        result.addComment(extractResponse.getComment());
-                    } else {
-                        if (extractResponse.getResultState().equals(EventResult.EventQCResultState.SUSPECT)) {
-                            result.addComment("Interpretation of dcterms:modified [" + modified + "] is suspect.");
-                            result.addComment(extractResponse.getComment());
-                        }
-                        result.setResultState(ResultState.CHANGED);
-                    }
-                } else {
-                    result.setResultState(ResultState.INTERNAL_PREREQUISITES_NOT_MET);
-                    result.addComment("Unable to extract a date from " + modified);
-                }
-            }
-        }
-        return result;
-    }
-
-    /**
-     * Given a dateIdentified, check to see if it is empty or contains a valid date value.  If it contains
-     * a value that is not a valid (ISO formatted) date, propose a properly formatted dateModified as an amendment.
-     * 
-	 * Provides: DATEIDENTIFIED_FORMAT_AMENDED
-	 * 
-     * @param dateIdentified to check
-     * @return an implementation of DQAmendmentResponse, with a value containing a key for dwc:eventDate and a
-     *    resultState is CHANGED if a new value is proposed.
-     */
-	@DQProvides("39bb2280-1215-447b-9221-fd13bc990641")
-    public static DQResponse<AmendmentValue> correctIdentifiedDateFormat(@DQParam("dwc:dateIdentified") String dateIdentified) {
-		DQResponse<AmendmentValue> result = new DQResponse<>();
-
-        if (DateUtils.eventDateValid(dateIdentified)) {
-            result.setResultState(ResultState.NO_CHANGE);
-            result.addComment("dwc:dateIdentified contains a correctly formatted date, not changing.");
-        } else {
-            if (DateUtils.isEmpty(dateIdentified)) {
-                result.setResultState(ResultState.INTERNAL_PREREQUISITES_NOT_MET);
-                result.addComment("dwc:dateIdentified does not contains a value.");
-            } else {
-                EventResult extractResponse = DateUtils.extractDateFromVerbatimER(dateIdentified);
-                if (!extractResponse.getResultState().equals(EventResult.EventQCResultState.NOT_RUN) &&
-                        (extractResponse.getResultState().equals(EventResult.EventQCResultState.RANGE) ||
-                          extractResponse.getResultState().equals(EventResult.EventQCResultState.DATE) ||
-                          extractResponse.getResultState().equals(EventResult.EventQCResultState.AMBIGUOUS) ||
-                          extractResponse.getResultState().equals(EventResult.EventQCResultState.SUSPECT)
-                         )
-                    )
-                {
-                	Map<String, String> correctedValues = new HashMap<>();
-					correctedValues.put("dwc:dateIdentified", extractResponse.getResult());
-
-					result.setValue(new AmendmentValue(correctedValues));
-
-                    if (extractResponse.getResultState().equals(EventResult.EventQCResultState.AMBIGUOUS)) {
-                        result.setResultState(ResultState.AMBIGUOUS);
-                        result.addComment(extractResponse.getComment());
-                    } else {
-                        if (extractResponse.getResultState().equals(EventResult.EventQCResultState.SUSPECT)) {
-                            result.addComment("Interpretation of dwc:dateIdentified [" + dateIdentified + "] is suspect.");
-                            result.addComment(extractResponse.getComment());
-                        }
-                        result.setResultState(ResultState.CHANGED);
-                    }
-                } else {
-                    result.setResultState(ResultState.INTERNAL_PREREQUISITES_NOT_MET);
-                    result.addComment("Unable to extract a date from " + dateIdentified);
-                }
-            }
-        }
-        return result;
-    }
-
-    /**
-=======
->>>>>>> 10fe9b56
      * Test to see whether a provided day is an integer in the range of values that can be 
      * a day of a month.
      * 
@@ -802,27 +490,31 @@
      *     an integer outside this range, INTERNAL_PREREQUSISITES_NOT_MET if day is empty or an integer
      *     cannot be parsed from day. 
      */
-    @DQProvides("48aa7d66-36d1-4662-a503-df170f11b03f")
-    public static DQResponse<ComplianceValue> isDayInRange(@DQParam("dwc:day") String day) {
-    	DQResponse<ComplianceValue> result = new DQResponse<>();
-
+    //@Provides(value = "DAY_IN_RANGE")
+    @Provides(value = "urn:uuid:48aa7d66-36d1-4662-a503-df170f11b03f")   // GUID for DAY_INVALID/DAY_IN_RANGE
+	@Validation(label = "Day In Range", description = "Test to see whether a provided day is an integer in the range " +
+			"of values that can be a day of a month.")
+	@Specification(value = "Compliant if dwc:day is an integer in the range 1 to 31 inclusive, not compliant otherwise. " +
+			"Internal prerequisites not met if day is empty or an integer cannot be parsed from day.")
+    public static EventDQValidation isDayInRange(@ActedUpon(value = "dwc:day") String day) {
+    	EventDQValidation result = new EventDQValidation();
     	if (DateUtils.isEmpty(day)) {
     		result.addComment("No value provided for day.");
-    		result.setResultState(ResultState.INTERNAL_PREREQUISITES_NOT_MET);
+    		result.setResultState(EnumDQResultState.INTERNAL_PREREQUISITES_NOT_MET);
     	} else { 
     		try { 
     			int numericDay = Integer.parseInt(day.trim());
     			if (DateUtils.isDayInRange(numericDay)) { 
-    				result.setValue(ComplianceValue.COMPLIANT);
+    				result.setResult(EnumDQValidationResult.COMPLIANT);
     				result.addComment("Provided value for day '" + day + "' is an integer in the range 1 to 31.");
     			} else { 
-    				result.setValue(ComplianceValue.NOT_COMPLIANT);
+    				result.setResult(EnumDQValidationResult.NOT_COMPLIANT);
     				result.addComment("Provided value for day '" + day + "' is not an integer in the range 1 to 31.");
     			}
-    			result.setResultState(ResultState.RUN_HAS_RESULT);
+    			result.setResultState(EnumDQResultState.RUN_HAS_RESULT);
     		} catch (NumberFormatException e) { 
     			logger.debug(e.getMessage());
-    			result.setResultState(ResultState.INTERNAL_PREREQUISITES_NOT_MET);
+    			result.setResultState(EnumDQResultState.INTERNAL_PREREQUISITES_NOT_MET);
     			result.addComment(e.getMessage());
     		}
     	}
@@ -841,12 +533,6 @@
      *     an integer outside this range, INTERNAL_PREREQUSISITES_NOT_MET if month is empty or an integer
      *     cannot be parsed from month. 
      */
-<<<<<<< HEAD
-    @DQProvides("01c6dafa-0886-4b7e-9881-2c3018c98bdc")
-    public static DQResponse<ComplianceValue> isMonthInRange(@DQParam("dwc:month") String month) {
-		DQResponse<ComplianceValue> result = new DQResponse<>();
-
-=======
     // @Provides(value = "MONTH_IN_RANGE")
     // Corresponds to TG2-VALIDATION_MONTH_OUTOFRANGE
     //@Provides(value = "urn:uuid:01c6dafa-0886-4b7e-9881-2c3018c98bdc")  // MONTH_INVALID/MONTH_IN_RANGE
@@ -859,54 +545,54 @@
     @Specification(value="The value of dwc:month is between 1 and 12, inclusive The value of dwc:month is a number.")
     public static EventDQValidation isMonthInRange(@ActedUpon(value="dwc:month") String month) {
     	EventDQValidation result = new EventDQValidation();
->>>>>>> 10fe9b56
     	if (DateUtils.isEmpty(month)) {
     		result.addComment("No value provided for month.");
-    		result.setResultState(ResultState.INTERNAL_PREREQUISITES_NOT_MET);
+    		result.setResultState(EnumDQResultState.INTERNAL_PREREQUISITES_NOT_MET);
     	} else { 
     		try { 
     			int numericMonth = Integer.parseInt(month.trim());
     			if (DateUtils.isMonthInRange(numericMonth)) { 
-    				result.setValue(ComplianceValue.COMPLIANT);
+    				result.setResult(EnumDQValidationResult.COMPLIANT);
     				result.addComment("Provided value for month '" + month + "' is an integer in the range 1 to 12.");
     			} else { 
-    				result.setValue(ComplianceValue.NOT_COMPLIANT);
+    				result.setResult(EnumDQValidationResult.NOT_COMPLIANT);
     				result.addComment("Provided value for month '" + month + "' is not an integer in the range 1 to 12.");
     			}
-    			result.setResultState(ResultState.RUN_HAS_RESULT);
+    			result.setResultState(EnumDQResultState.RUN_HAS_RESULT);
     		} catch (NumberFormatException e) { 
     			logger.debug(e.getMessage());
-    			result.setResultState(ResultState.INTERNAL_PREREQUISITES_NOT_MET);
+    			result.setResultState(EnumDQResultState.INTERNAL_PREREQUISITES_NOT_MET);
     			result.addComment(e.getMessage());
     		}
     	}
     	return result;
-    }
-
-	/**
-	 *	Provides: EVENTDATE_PRECISON_JULIAN_YEAR_OR_BETTER
-	 */
-	@DQProvides("fd00e6be-45e4-4ced-9f3d-5cde30b21b69")
-    public static DQResponse<ComplianceValue> isEventDateJulianYearOrLess(@DQParam("dwc:eventDate") String eventDate) {
-		DQResponse<ComplianceValue> result = new DQResponse<>();
-
+    }    
+    
+    //@Provides(value = "EVENTDATE_PRECISON_JULIAN_YEAR_OR_BETTER")
+	@Provides(value = "urn:uuid:fd00e6be-45e4-4ced-9f3d-5cde30b21b69")
+	@Validation(label = "EventDate precision Julian year or better. ", description = "Test to see whether a provided event date " +
+			"has a duration less than or equal to a standard astronomical Julian year.")
+	@Specification(value = "Compliant if event date has a duration equal to or less than a = 31557600 seconds, otherwise not compliant. " +
+			"Internal prerequisites not met if eventDate is empty or not valid.")
+    public static EventDQValidation isEventDateJulianYearOrLess(@ActedUpon(value="dwc:eventDate") String eventDate) {
+    	EventDQValidation result = new EventDQValidation();
     	if (DateUtils.isEmpty(eventDate)) {
     		result.addComment("No value provided for eventDate.");
-    		result.setResultState(ResultState.INTERNAL_PREREQUISITES_NOT_MET);
+    		result.setResultState(EnumDQResultState.INTERNAL_PREREQUISITES_NOT_MET);
     	} else { 
     		if (DateUtils.eventDateValid(eventDate)) { 
     			logger.debug(eventDate);
     			logger.debug(DateUtils.measureDurationSeconds(eventDate));
     			if (DateUtils.measureDurationSeconds(eventDate)<= 31557600) { 
-    				result.setValue(ComplianceValue.COMPLIANT);
+    				result.setResult(EnumDQValidationResult.COMPLIANT);
     				result.addComment("Provided value for eventDate '" + eventDate + "' has a duration less than or equal to one Julian year of 365.25 days.");
     			}  else { 
-    				result.setValue(ComplianceValue.NOT_COMPLIANT);
+    				result.setResult(EnumDQValidationResult.NOT_COMPLIANT);
     				result.addComment("Provided value for eventDate '" + eventDate + "' has a duration more than one Julian year of 365.25 days.");
     			}
-    			result.setResultState(ResultState.RUN_HAS_RESULT);
+    			result.setResultState(EnumDQResultState.RUN_HAS_RESULT);
     		} else { 
-    			result.setResultState(ResultState.INTERNAL_PREREQUISITES_NOT_MET);
+    			result.setResultState(EnumDQResultState.INTERNAL_PREREQUISITES_NOT_MET);
     			result.addComment("provided dwc:eventDate not recognized as a valid date value.");
     		}
     	}
@@ -914,40 +600,43 @@
     }      
     
     
-    @DQProvides("31d463b4-2a1c-4b90-b6c7-73459d1bad6d")
-    public static DQResponse<ComplianceValue> isEventDateYearOrLess(@DQParam("dwc:eventDate") String eventDate) {
-		DQResponse<ComplianceValue> result = new DQResponse<>();
-
+    @Provides(value = "urn:uuid:31d463b4-2a1c-4b90-b6c7-73459d1bad6d")
+	@Validation(label = "EventDate precision calendar year or better. ", description = "Test to see whether a provided event date " +
+			"has a duration less than or equal to a calendar year.")
+	@Specification(value = "Compliant if event date has a duration equal to or less than 365 days if a standard year, 366 days if a leap year. " +
+			"Internal prerequisites not met if eventDate is empty or not valid.")
+    public static EventDQValidation isEventDateYearOrLess(@ActedUpon(value="dwc:eventDate") String eventDate) {
+    	EventDQValidation result = new EventDQValidation();
     	if (DateUtils.isEmpty(eventDate)) {
     		result.addComment("No value provided for eventDate.");
-    		result.setResultState(ResultState.INTERNAL_PREREQUISITES_NOT_MET);
+    		result.setResultState(EnumDQResultState.INTERNAL_PREREQUISITES_NOT_MET);
     	} else { 
     		if (DateUtils.includesLeapDay(eventDate)) { 
     			if (DateUtils.eventDateValid(eventDate)) { 
     				if (DateUtils.measureDurationSeconds(eventDate)<= 31622400) { 
-    					result.setValue(ComplianceValue.COMPLIANT);
+    					result.setResult(EnumDQValidationResult.COMPLIANT);
     					result.addComment("Provided value for eventDate '" + eventDate + "' contains a leap day and has a duration less than or equal to one calendar year of 366 days.");
     				}  else { 
-    					result.setValue(ComplianceValue.NOT_COMPLIANT);
+    					result.setResult(EnumDQValidationResult.NOT_COMPLIANT);
     					result.addComment("Provided value for eventDate '" + eventDate + "' contains a leap day has a duration more than one calendar year of 366 days.");
     				}
-    				result.setResultState(ResultState.RUN_HAS_RESULT);
+    				result.setResultState(EnumDQResultState.RUN_HAS_RESULT);
     			} else { 
-    				result.setResultState(ResultState.INTERNAL_PREREQUISITES_NOT_MET);
+    				result.setResultState(EnumDQResultState.INTERNAL_PREREQUISITES_NOT_MET);
     				result.addComment("provided dwc:eventDate not recognized as a valid date value.");
     			}
     		} else { 
     			if (DateUtils.eventDateValid(eventDate)) { 
     				if (DateUtils.measureDurationSeconds(eventDate)<= 31536000) { 
-    					result.setValue(ComplianceValue.COMPLIANT);
+    					result.setResult(EnumDQValidationResult.COMPLIANT);
     					result.addComment("Provided value for eventDate '" + eventDate + "' does not contain a leap day and has a duration less than or equal to one calendar year of 365 days.");
     				}  else { 
-    					result.setValue(ComplianceValue.NOT_COMPLIANT);
+    					result.setResult(EnumDQValidationResult.NOT_COMPLIANT);
     					result.addComment("Provided value for eventDate '" + eventDate + "' does not contain a leap day has a duration more than one calendar year of 365 days.");
     				}
-    				result.setResultState(ResultState.RUN_HAS_RESULT);
+    				result.setResultState(EnumDQResultState.RUN_HAS_RESULT);
     			} else { 
-    				result.setResultState(ResultState.INTERNAL_PREREQUISITES_NOT_MET);
+    				result.setResultState(EnumDQResultState.INTERNAL_PREREQUISITES_NOT_MET);
     				result.addComment("provided dwc:eventDate not recognized as a valid date value.");
     			}
     		}
@@ -969,14 +658,6 @@
      * @param day to check 
      * @return an DQValidationResponse object describing whether day exists in year-month-day.
      */
-<<<<<<< HEAD
-    @DQProvides("5618f083-d55a-4ac2-92b5-b9fb227b832f")
-    public static DQResponse<ComplianceValue> isDayPossibleForMonthYear(@DQParam("dwc:year") String year, @DQParam("dwc:month") String month, @DQParam("dwc:day") String day) {
-		DQResponse<ComplianceValue> result = new DQResponse<>();
-
-		DQResponse<ComplianceValue> monthResult =  isMonthInRange(month);
-		DQResponse<ComplianceValue> dayResult =  isDayInRange(day);
-=======
     @Provides(value="urn:uuid:5618f083-d55a-4ac2-92b5-b9fb227b832f")
     @Validation( label = "VALIDATION_DAY_OUTOFRANGE", description="The value of dwc:day is a valid day given the month and year.")
     @Specification(value="The value of dwc:day is a valid day given the month and year. The value of dwc:day is a integer. If present, dwc:month and dwc:year must be integers.")
@@ -988,30 +669,29 @@
     	
     	EventDQValidation monthResult =  isMonthInRange(month);
     	EventDQValidation dayResult =  isDayInRange(day);
->>>>>>> 10fe9b56
     	
-    	if (monthResult.getResultState().equals(ResultState.RUN_HAS_RESULT)) {
-    		if (monthResult.getValue().equals(ComplianceValue.COMPLIANT)) {
-    	        if (dayResult.getResultState().equals(ResultState.RUN_HAS_RESULT)) {
-    	        	if (dayResult.getValue().equals(ComplianceValue.COMPLIANT)) {
+    	if (monthResult.getResultState().equals(EnumDQResultState.RUN_HAS_RESULT)) {
+    		if (monthResult.getResult().equals(EnumDQValidationResult.COMPLIANT)) { 
+    	        if (dayResult.getResultState().equals(EnumDQResultState.RUN_HAS_RESULT)) { 
+    	        	if (dayResult.getResult().equals(EnumDQValidationResult.COMPLIANT)) {
     	        		try { 
     	        		    Integer numericYear = Integer.parseInt(year);
     	        		    String date = String.format("%04d", numericYear) + "-" + month.trim() + "-" + day.trim();
 
     	        	    	if (DateUtils.eventDateValid(date)) { 
-    	        	    		result.setValue(ComplianceValue.COMPLIANT);
+    	        	    		result.setResult(EnumDQValidationResult.COMPLIANT);
     	        	    		result.addComment("Provided value for year-month-day " + date + " parses to a valid day.");;
     	        	    	} else { 
-    	        	    		result.setValue(ComplianceValue.NOT_COMPLIANT);
+    	        	    		result.setResult(EnumDQValidationResult.NOT_COMPLIANT);
     	        	    		result.addComment("Provided value for year-month-day " + date + " does not parse to a valid day.");;
     	        	    	}
-    	        		    result.setResultState(ResultState.RUN_HAS_RESULT);
+    	        		    result.setResultState(EnumDQResultState.RUN_HAS_RESULT);
     	        		} catch (NumberFormatException e) { 
-    	        			result.setResultState(ResultState.INTERNAL_PREREQUISITES_NOT_MET);
+    	        			result.setResultState(EnumDQResultState.INTERNAL_PREREQUISITES_NOT_MET);
     	        		    result.addComment("Unable to parse integer from provided value for year " + year + " " + e.getMessage());;
     	        		}
     	        	} else { 
-    	        		result.setResultState(ResultState.INTERNAL_PREREQUISITES_NOT_MET);
+    	        		result.setResultState(EnumDQResultState.INTERNAL_PREREQUISITES_NOT_MET);
     	        		result.addComment("Provided value for day " + day + " is outside the range 1-31.");;
     	        	}
     	        } else { 
@@ -1019,7 +699,7 @@
     	        	result.addComment(dayResult.getComment());
     	        }
     		} else { 
-    			result.setResultState(ResultState.INTERNAL_PREREQUISITES_NOT_MET);
+    			result.setResultState(EnumDQResultState.INTERNAL_PREREQUISITES_NOT_MET);
     			result.addComment("Provided value for month " + month + " is outside the range 1-12.");;
     		}
     	} else { 
@@ -1040,50 +720,49 @@
      * @param day  the value of dwc:day
      * @return an EventDQAmmendment which may contain a proposed ammendment.
      */
-    @DQProvides("f98a54eb-59e7-44c7-b96f-200e6af1c895")
-    public static final DQResponse<AmendmentValue> dayMonthTransposition(@DQParam("dwc:month") String month, @DQParam("dwc:day") String day) {
-		DQResponse<AmendmentValue> result = new DQResponse<>();
-
+    @Provides(value = "urn:uuid:f98a54eb-59e7-44c7-b96f-200e6af1c895")
+	@Amendment(label = "Day Month Transposition", description = "Check of month is out of range for months, but day is " +
+			"in range for months, and propose a transposition of the two if this is the case.")
+	@Specification("If dwc:month and dwc:day are provided, propose a transposition if day is in range for months, and " +
+			"month is in range for days")
+    public static final EventDQAmendment dayMonthTransposition(@ActedUpon(value="dwc:month") String month, @ActedUpon(value="dwc:day") String day) {
+    	EventDQAmendment result = new EventDQAmendment();
     	if (DateUtils.isEmpty(day) || DateUtils.isEmpty(month)) { 
-    		result.setResultState(ResultState.INTERNAL_PREREQUISITES_NOT_MET);
+    		result.setResultState(EnumDQAmendmentResultState.INTERNAL_PREREQUISITES_NOT_MET);
     		result.addComment("Either month or day was not provided.");
-    	} else {
-			DQResponse<ComplianceValue> monthResult =  isMonthInRange(month);
-			DQResponse<ComplianceValue> dayResult =  isDayInRange(day);
-
-			if (monthResult.getResultState().equals(ResultState.RUN_HAS_RESULT)) {
-        		if (monthResult.getValue().equals(ComplianceValue.NOT_COMPLIANT)) {
+    	} else { 
+        	EventDQValidation monthResult =  isMonthInRange(month);
+        	EventDQValidation dayResult =  isDayInRange(day);
+        	if (monthResult.getResultState().equals(EnumDQResultState.RUN_HAS_RESULT)) {
+        		if (monthResult.getResult().equals(EnumDQValidationResult.NOT_COMPLIANT)) { 
         			// month is integer, but out of range
-        	        if (dayResult.getResultState().equals(ResultState.RUN_HAS_RESULT)) {
+        	        if (dayResult.getResultState().equals(EnumDQResultState.RUN_HAS_RESULT)) { 
         	        	// day is also integer
         	        	int dayNumeric = Integer.parseInt(day);
         	        	int monthNumeric = Integer.parseInt(month);
         	        	if (DateUtils.isDayInRange(monthNumeric) && DateUtils.isMonthInRange(dayNumeric)) { 
         	        		// day is in range for months, and month is in range for days, so transpose.
-							Map<String, String> transposedValues = new HashMap<>();
-							transposedValues.put("dwc:month", day);
-							transposedValues.put("dwc:day", month);
-
-							result.setValue(new AmendmentValue(transposedValues));
-        	        	    result.setResultState(ResultState.TRANSPOSED);
+        	        	    result.addResult("dwc:month", day);
+        	        	    result.addResult("dwc:day", month);
+        	        	    result.setResultState(EnumDQAmendmentResultState.TRANSPOSED);
         	        	} else { 
-        	        	    result.setResultState(ResultState.INTERNAL_PREREQUISITES_NOT_MET);
+        	        	    result.setResultState(EnumDQAmendmentResultState.INTERNAL_PREREQUISITES_NOT_MET);
         	        	}
         	        } else { 
-    		            result.setResultState(ResultState.INTERNAL_PREREQUISITES_NOT_MET);
+    		            result.setResultState(EnumDQAmendmentResultState.INTERNAL_PREREQUISITES_NOT_MET);
     		            result.addComment("dwc:day " + dayResult.getResultState() + ". " + dayResult.getComment());
         	        }
         		} else { 
-        	        if (dayResult.getResultState().equals(ResultState.RUN_HAS_RESULT) &&
-        	            dayResult.getValue().equals(ComplianceValue.COMPLIANT)) {
+        	        if (dayResult.getResultState().equals(EnumDQResultState.RUN_HAS_RESULT) &&
+        	            dayResult.getResult().equals(EnumDQValidationResult.COMPLIANT)) { 
         			    // month is in range for months, so don't try to change.
-        	            result.setResultState(ResultState.NO_CHANGE);
+        	            result.setResultState(EnumDQAmendmentResultState.NO_CHANGE);
         	        } else { 
-    		            result.setResultState(ResultState.INTERNAL_PREREQUISITES_NOT_MET);
+    		            result.setResultState(EnumDQAmendmentResultState.INTERNAL_PREREQUISITES_NOT_MET);
         	        }
         		}
         	} else {
-    		   result.setResultState(ResultState.INTERNAL_PREREQUISITES_NOT_MET);
+    		   result.setResultState(EnumDQAmendmentResultState.INTERNAL_PREREQUISITES_NOT_MET);
     		   result.addComment("dwc:month " + monthResult.getResultState() + ". " + monthResult.getComment());
         	}
     	}
